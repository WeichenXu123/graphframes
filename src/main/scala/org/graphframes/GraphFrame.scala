--- conflicted
+++ resolved
@@ -131,6 +131,14 @@
    */
   lazy val edgeColumnMap: Map[String, Int] = edgeColumns.zipWithIndex.toMap
 
+  /**
+   * Returns triplets: (source vertex)-[edge]->(destination vertex) for all edges in the graph.
+   * The DataFrame returned has 3 columns, with names: [[GraphFrame.SRC]], [[GraphFrame.EDGE]],
+   * and [[GraphFrame.DST]].  The 2 vertex columns have schema matching [[GraphFrame.vertices]],
+   * and the edge column has a schema matching [[GraphFrame.edges]].
+   */
+  lazy val triplets: DataFrame = find(s"($SRC)-[$EDGE]->($DST)")
+
   // ============================ Conversions ========================================
 
   /**
@@ -247,49 +255,12 @@
     new BFS.Builder(this, expr(fromExpr), expr(toExpr))
 
   /**
-   *
-   * Aggregates values from the neighboring edges and vertices of each vertex. The user-supplied
-   * `sendMsg` function is invoked on each edge of the graph, generating 0 or more messages to be
-   * sent to either vertex in the edge. The `mergeMsg` function is then used to combine all messages
-   * destined to the same vertex.
-   *
-   * @tparam A the type of message to be sent to each vertex
-   * @param sendMsg runs on each edge, sending messages to neighboring vertices using the
-   *   [[EdgeContext]].
-   *   The first iterable collection is the collection of messages sent to the SOURCE.
-   *   The second iterable collection is the collection of messages sent to the DESTINATION.
-   * @param aggregate used to combine messages from `sendMsg` destined to the same vertex. This
-   *   combiner should be commutative and associative.
-   * @param selectedFields which fields should be included in the [[EdgeContext]] passed to the
-   *   `sendMsg` function. If not all fields are needed, specifying this can improve performance.
-   * @example We can use this function to compute the in-degree of each
-   * vertex
-   * {{{
-   * val rawGraph: Graph[_, _] = Graph.textFile("twittergraph")
-   * val inDeg: RDD[(VertexId, Int)] =
-   *   rawGraph.aggregateMessages(ctx => Seq(1) -> Seq.empty, _ + _)
-   * }}}
-   *
-   * It returns a dataframe with the following columns:
-   *  - id: the vertex ID
-   *  - all the other columns that were created by using type A.
-   *
-   * @group stdlib
-   */
-  def aggregateMessages[A : ClassTag : TypeTag](
-      sendMsg: EdgeContext => (Iterable[A], Iterable[A]),
-      aggregate: (A, A) => A,
-      selectedFields: TripletFields = TripletFields.All): DataFrame = {
-    def send(ec: graphx.EdgeContext[Row, Row, A]): Unit = {
-      val ec2: EdgeContext = new EdgeContextImpl(ec.srcId, ec.dstId, ec.srcAttr, ec.dstAttr, ec.attr)
-      val (src, dst) = sendMsg(ec2)
-      src.foreach(ec.sendToSrc)
-      dst.foreach(ec.sendToDst)
-    }
-    val gx: RDD[(Long, A)] = cachedGraphX.aggregateMessages(send, aggregate, selectedFields)
-    val df = sqlContext.createDataFrame(gx).toDF(ID, ATTR)
-    df
-  }
+   * This is a primitive for implementing graph algorithms.
+   * This method aggregates values from the neighboring edges and vertices of each vertex.
+   * See [[AggregateMessages]] for detailed documentation.
+   */
+  def aggregateMessages: AggregateMessages.Builder = new AggregateMessages.Builder(this)
+
 
   // **** Standard library ****
 
@@ -441,42 +412,10 @@
   }
 
   /**
-<<<<<<< HEAD
    * A cached conversion of this graph to the GraphX structure, with the data stored for each edge and vertex.
    */
   @transient private lazy val cachedGraphX: Graph[Row, Row] = { toGraphX }
 
-=======
-   * Returns triplets: (source vertex)-[edge]->(destination vertex) for all edges in the graph.
-   * The DataFrame returned has 3 columns, with names: [[GraphFrame.SRC]], [[GraphFrame.EDGE]],
-   * and [[GraphFrame.DST]].  The 2 vertex columns have schema matching [[GraphFrame.vertices]],
-   * and the edge column has a schema matching [[GraphFrame.edges]].
-   */
-  lazy val triplets: DataFrame = find(s"($SRC)-[$EDGE]->($DST)")
-
-  // **** Standard library ****
-
-  def connectedComponents(): ConnectedComponents.Builder = new ConnectedComponents.Builder(this)
-
-  def labelPropagation(): LabelPropagation.Builder = new LabelPropagation.Builder(this)
-
-  def pageRank(): PageRank.Builder = new PageRank.Builder(this)
-
-  def shortestPaths(): ShortestPaths.Builder = new ShortestPaths.Builder(this)
-
-  def stronglyConnectedComponents(): StronglyConnectedComponents.Builder = new StronglyConnectedComponents.Builder(this)
-
-  def svdPlusPlus(): SVDPlusPlus.Builder = new SVDPlusPlus.Builder(this)
-
-  def triangleCount(): TriangleCount.Builder = new TriangleCount.Builder(this)
-
-  /**
-   * This is a primitive for implementing graph algorithms.
-   * This method aggregates values from the neighboring edges and vertices of each vertex.
-   * See [[AggregateMessages]] for detailed documentation.
-   */
-  def aggregateMessages: AggregateMessages.Builder = new AggregateMessages.Builder(this)
->>>>>>> ee0773d5
 }
 
 
@@ -501,27 +440,12 @@
    */
   val DST: String = "dst"
 
-<<<<<<< HEAD
-=======
   /**
    * Column name for edge in [[GraphFrame.triplets]].  In [[GraphFrame.triplets]],
    * this is a column of edges with schema matching [[GraphFrame.edges]].
    */
   val EDGE: String = "edge"
 
-  /** Default name for attribute columns when converting from GraphX [[Graph]] format */
-  private[graphframes] val ATTR: String = "attr"
-
-  /**
-   * The integral id that is used as a surrogate id when using graphX implementation
-   */
-  private[graphframes] val LONG_ID: String = "new_id"
-
-  private[graphframes] val LONG_SRC: String = "new_src"
-  private[graphframes] val LONG_DST: String = "new_dst"
-  private[graphframes] val GX_ATTR: String = "graphx_attr"
-
->>>>>>> ee0773d5
   // ============================ Constructors and converters =================================
 
   /**
@@ -582,192 +506,7 @@
     GraphFrame(vv, ee)
   }
 
-<<<<<<< HEAD
-  // ============== Private constants ==============
-
-  /** Default name for attribute columns when converting from GraphX [[Graph]] format */
-  private[graphframes] val ATTR: String = "attr"
-
-  /**
-   * The integral id that is used as a surrogate id when using graphX implementation
-   */
-  private[graphframes] val LONG_ID: String = "new_id"
-
-  private[graphframes] val LONG_SRC: String = "new_src"
-  private[graphframes] val LONG_DST: String = "new_dst"
-  private[graphframes] val GX_ATTR: String = "graphx_attr"
-
-  /** Helper for using [col].* in Spark 1.4.  Returns sequence of [col].[field] for all fields */
-  private[graphframes] def colStar(df: DataFrame, col: String): Seq[String] = {
-    df.schema(col).dataType match {
-      case s: StructType =>
-        s.fieldNames.map(f => col + "." + f)
-      case other =>
-        throw new RuntimeException(s"Unknown error in GraphFrame. Expected column $col to be" +
-          s" StructType, but found type: $other")
-    }
-  }
-
-  /** Nest all columns within a single StructType column with the given name */
-  private[graphframes] def nestAsCol(df: DataFrame, name: String): Column = {
-    struct(df.columns.map(c => df(c)) :_*).as(name)
-  }
-
-  // ========== Motif finding ==========
-
-  private def prefixWithName(name: String, col: String): String = name + "." + col
-  private def vId(name: String): String = prefixWithName(name, ID)
-  private def eSrcId(name: String): String = prefixWithName(name, SRC)
-  private def eDstId(name: String): String = prefixWithName(name, DST)
-
-
-  private def maybeJoin(aOpt: Option[DataFrame], b: DataFrame): DataFrame = {
-    aOpt match {
-      case Some(a) => a.join(b)
-      case None => b
-    }
-  }
-
-  private def maybeJoin(
-      aOpt: Option[DataFrame],
-      b: DataFrame,
-      joinExprs: DataFrame => Column): DataFrame = {
-    aOpt match {
-      case Some(a) => a.join(b, joinExprs(a))
-      case None => b
-    }
-  }
-
-
-  /** Indicate whether a named vertex has been seen in any of the given patterns */
-  private def seen(v: NamedVertex, patterns: Seq[Pattern]) = patterns.exists(p => seen1(v, p))
-
-  /** Indicate whether a named vertex has been seen in the given pattern */
-  private def seen1(v: NamedVertex, pattern: Pattern): Boolean = pattern match {
-    case Negation(edge) =>
-      seen1(v, edge)
-    case AnonymousEdge(src, dst) =>
-      seen1(v, src) || seen1(v, dst)
-    case NamedEdge(_, src, dst) =>
-      seen1(v, src) || seen1(v, dst)
-    case v2 @ NamedVertex(_) =>
-      v2 == v
-    case AnonymousVertex =>
-      false
-  }
-
-
-  /**
-   * Augment the given DataFrame based on a pattern.
-   *
-   * @param prevPatterns  Patterns which have contributed to the given DataFrame
-   * @param prev  Given DataFrame
-   * @param pattern  Pattern to search for
-   * @return  DataFrame augmented with the current search pattern
-   */
-  private def findIncremental(
-      gf: GraphFrame,
-      prevPatterns: Seq[Pattern],
-      prev: Option[DataFrame],
-      pattern: Pattern): Option[DataFrame] = {
-    def nestE(name: String): DataFrame = gf.edges.select(nestAsCol(gf.edges, name))
-    def nestV(name: String): DataFrame = gf.vertices.select(nestAsCol(gf.vertices, name))
-
-    pattern match {
-
-      case AnonymousVertex =>
-        prev
-
-      case v @ NamedVertex(name) =>
-        if (seen(v, prevPatterns)) {
-          for (prev <- prev) assert(prev.columns.toSet.contains(name))
-          prev
-        } else {
-          Some(maybeJoin(prev, nestV(name)))
-        }
-
-      case NamedEdge(name, AnonymousVertex, AnonymousVertex) =>
-        val eRen = nestE(name)
-        Some(maybeJoin(prev, eRen))
-
-      case NamedEdge(name, AnonymousVertex, dst @ NamedVertex(dstName)) =>
-        if (seen(dst, prevPatterns)) {
-          val eRen = nestE(name)
-          Some(maybeJoin(prev, eRen, prev => eRen(eDstId(name)) === prev(vId(dstName))))
-        } else {
-          val eRen = nestE(name)
-          val dstV = nestV(dstName)
-          Some(maybeJoin(prev, eRen)
-            .join(dstV, eRen(eDstId(name)) === dstV(vId(dstName)), "left_outer"))
-        }
-
-      case NamedEdge(name, src @ NamedVertex(srcName), AnonymousVertex) =>
-        if (seen(src, prevPatterns)) {
-          val eRen = nestE(name)
-          Some(maybeJoin(prev, eRen, prev => eRen(eSrcId(name)) === prev(vId(srcName))))
-        } else {
-          val eRen = nestE(name)
-          val srcV = nestV(srcName)
-          Some(maybeJoin(prev, eRen)
-            .join(srcV, eRen(eSrcId(name)) === srcV(vId(srcName))))
-        }
-
-      case NamedEdge(name, src @ NamedVertex(srcName), dst @ NamedVertex(dstName)) =>
-        (seen(src, prevPatterns), seen(dst, prevPatterns)) match {
-          case (true, true) =>
-            val eRen = nestE(name)
-            Some(maybeJoin(prev, eRen, prev =>
-              eRen(eSrcId(name)) === prev(vId(srcName)) && eRen(eDstId(name)) === prev(vId(dstName))))
-
-          case (true, false) =>
-            val eRen = nestE(name)
-            val dstV = nestV(dstName)
-            Some(maybeJoin(prev, eRen, prev => eRen(eSrcId(name)) === prev(vId(srcName)))
-              .join(dstV, eRen(eDstId(name)) === dstV(vId(dstName))))
-
-          case (false, true) =>
-            val eRen = nestE(name)
-            val srcV = nestV(srcName)
-            Some(maybeJoin(prev, eRen, prev => eRen(eDstId(name)) === prev(vId(dstName)))
-              .join(srcV, eRen(eSrcId(name)) === srcV(vId(srcName))))
-
-          case (false, false) =>
-            val eRen = nestE(name)
-            val srcV = nestV(srcName)
-            val dstV = nestV(dstName)
-            Some(maybeJoin(prev, eRen)
-              .join(srcV, eRen(eSrcId(name)) === srcV(vId(srcName)))
-              .join(dstV, eRen(eDstId(name)) === dstV(vId(dstName))))
-          // TODO: expose the plans from joining these in the opposite order
-        }
-
-      case AnonymousEdge(src, dst) =>
-        val tmpName = "__tmp"
-        val result = findIncremental(gf, prevPatterns, prev, NamedEdge(tmpName, src, dst))
-        result.map(_.drop(tmpName))
-
-      case Negation(edge) => prev match {
-        case Some(p) => findIncremental(gf, prevPatterns, Some(p), edge).map(result => p.except(result))
-        case None => throw new InvalidPatternException
-      }
-    }
-  }
-
-
-  /*
-  // TODO: Add version with uniqueKey, foreignKey from Ankur's branch?
-  def apply(v: DataFrame, e: DataFrame): GraphFrame = {
-    require(v.columns.contains(ID))
-    require(e.columns.contains(SRC_ID) && e.columns.contains(DST_ID))
-    val vK = v.uniqueKey(ID)
-    vK.registerTempTable("vK")
-    val eK = e.foreignKey("src", "vK." + ID).foreignKey("dst", "vK." + ID)
-    new GraphFrame(vK, eK)
-  }
-  */
-
-
-=======
+
   /**
    * Given:
    *  - a GraphFrame `originalGraph`
@@ -814,7 +553,193 @@
     GraphXConversions.fromGraphX[V, E](originalGraph, graph, vertexNames, edgeNames)
   }
 
->>>>>>> ee0773d5
+
+  // ============== Private constants ==============
+
+  /** Default name for attribute columns when converting from GraphX [[Graph]] format */
+  private[graphframes] val ATTR: String = "attr"
+
+  /**
+   * The integral id that is used as a surrogate id when using graphX implementation
+   */
+  private[graphframes] val LONG_ID: String = "new_id"
+
+  private[graphframes] val LONG_SRC: String = "new_src"
+  private[graphframes] val LONG_DST: String = "new_dst"
+  private[graphframes] val GX_ATTR: String = "graphx_attr"
+
+
+
+  /** Helper for using [col].* in Spark 1.4.  Returns sequence of [col].[field] for all fields */
+  private[graphframes] def colStar(df: DataFrame, col: String): Seq[String] = {
+    df.schema(col).dataType match {
+      case s: StructType =>
+        s.fieldNames.map(f => col + "." + f)
+      case other =>
+        throw new RuntimeException(s"Unknown error in GraphFrame. Expected column $col to be" +
+          s" StructType, but found type: $other")
+    }
+  }
+
+  /** Nest all columns within a single StructType column with the given name */
+  private[graphframes] def nestAsCol(df: DataFrame, name: String): Column = {
+    struct(df.columns.map(c => df(c)) :_*).as(name)
+  }
+
+  // ========== Motif finding ==========
+
+  private def prefixWithName(name: String, col: String): String = name + "." + col
+  private def vId(name: String): String = prefixWithName(name, ID)
+  private def eSrcId(name: String): String = prefixWithName(name, SRC)
+  private def eDstId(name: String): String = prefixWithName(name, DST)
+
+
+  private def maybeJoin(aOpt: Option[DataFrame], b: DataFrame): DataFrame = {
+    aOpt match {
+      case Some(a) => a.join(b)
+      case None => b
+    }
+  }
+
+  private def maybeJoin(
+      aOpt: Option[DataFrame],
+      b: DataFrame,
+      joinExprs: DataFrame => Column): DataFrame = {
+    aOpt match {
+      case Some(a) => a.join(b, joinExprs(a))
+      case None => b
+    }
+  }
+
+
+  /** Indicate whether a named vertex has been seen in any of the given patterns */
+  private def seen(v: NamedVertex, patterns: Seq[Pattern]) = patterns.exists(p => seen1(v, p))
+
+  /** Indicate whether a named vertex has been seen in the given pattern */
+  private def seen1(v: NamedVertex, pattern: Pattern): Boolean = pattern match {
+    case Negation(edge) =>
+      seen1(v, edge)
+    case AnonymousEdge(src, dst) =>
+      seen1(v, src) || seen1(v, dst)
+    case NamedEdge(_, src, dst) =>
+      seen1(v, src) || seen1(v, dst)
+    case v2 @ NamedVertex(_) =>
+      v2 == v
+    case AnonymousVertex =>
+      false
+  }
+
+
+  /**
+   * Augment the given DataFrame based on a pattern.
+   *
+   * @param prevPatterns  Patterns which have contributed to the given DataFrame
+   * @param prev  Given DataFrame
+   * @param pattern  Pattern to search for
+   * @return  DataFrame augmented with the current search pattern
+   */
+  private def findIncremental(
+      gf: GraphFrame,
+      prevPatterns: Seq[Pattern],
+      prev: Option[DataFrame],
+      pattern: Pattern): Option[DataFrame] = {
+    def nestE(name: String): DataFrame = gf.edges.select(nestAsCol(gf.edges, name))
+    def nestV(name: String): DataFrame = gf.vertices.select(nestAsCol(gf.vertices, name))
+
+    pattern match {
+
+      case AnonymousVertex =>
+        prev
+
+      case v @ NamedVertex(name) =>
+        if (seen(v, prevPatterns)) {
+          for (prev <- prev) assert(prev.columns.toSet.contains(name))
+          prev
+        } else {
+          Some(maybeJoin(prev, nestV(name)))
+        }
+
+      case NamedEdge(name, AnonymousVertex, AnonymousVertex) =>
+        val eRen = nestE(name)
+        Some(maybeJoin(prev, eRen))
+
+      case NamedEdge(name, AnonymousVertex, dst @ NamedVertex(dstName)) =>
+        if (seen(dst, prevPatterns)) {
+          val eRen = nestE(name)
+          Some(maybeJoin(prev, eRen, prev => eRen(eDstId(name)) === prev(vId(dstName))))
+        } else {
+          val eRen = nestE(name)
+          val dstV = nestV(dstName)
+          Some(maybeJoin(prev, eRen)
+            .join(dstV, eRen(eDstId(name)) === dstV(vId(dstName)), "left_outer"))
+        }
+
+      case NamedEdge(name, src @ NamedVertex(srcName), AnonymousVertex) =>
+        if (seen(src, prevPatterns)) {
+          val eRen = nestE(name)
+          Some(maybeJoin(prev, eRen, prev => eRen(eSrcId(name)) === prev(vId(srcName))))
+        } else {
+          val eRen = nestE(name)
+          val srcV = nestV(srcName)
+          Some(maybeJoin(prev, eRen)
+            .join(srcV, eRen(eSrcId(name)) === srcV(vId(srcName))))
+        }
+
+      case NamedEdge(name, src @ NamedVertex(srcName), dst @ NamedVertex(dstName)) =>
+        (seen(src, prevPatterns), seen(dst, prevPatterns)) match {
+          case (true, true) =>
+            val eRen = nestE(name)
+            Some(maybeJoin(prev, eRen, prev =>
+              eRen(eSrcId(name)) === prev(vId(srcName)) && eRen(eDstId(name)) === prev(vId(dstName))))
+
+          case (true, false) =>
+            val eRen = nestE(name)
+            val dstV = nestV(dstName)
+            Some(maybeJoin(prev, eRen, prev => eRen(eSrcId(name)) === prev(vId(srcName)))
+              .join(dstV, eRen(eDstId(name)) === dstV(vId(dstName))))
+
+          case (false, true) =>
+            val eRen = nestE(name)
+            val srcV = nestV(srcName)
+            Some(maybeJoin(prev, eRen, prev => eRen(eDstId(name)) === prev(vId(dstName)))
+              .join(srcV, eRen(eSrcId(name)) === srcV(vId(srcName))))
+
+          case (false, false) =>
+            val eRen = nestE(name)
+            val srcV = nestV(srcName)
+            val dstV = nestV(dstName)
+            Some(maybeJoin(prev, eRen)
+              .join(srcV, eRen(eSrcId(name)) === srcV(vId(srcName)))
+              .join(dstV, eRen(eDstId(name)) === dstV(vId(dstName))))
+          // TODO: expose the plans from joining these in the opposite order
+        }
+
+      case AnonymousEdge(src, dst) =>
+        val tmpName = "__tmp"
+        val result = findIncremental(gf, prevPatterns, prev, NamedEdge(tmpName, src, dst))
+        result.map(_.drop(tmpName))
+
+      case Negation(edge) => prev match {
+        case Some(p) => findIncremental(gf, prevPatterns, Some(p), edge).map(result => p.except(result))
+        case None => throw new InvalidPatternException
+      }
+    }
+  }
+
+
+  /*
+  // TODO: Add version with uniqueKey, foreignKey from Ankur's branch?
+  def apply(v: DataFrame, e: DataFrame): GraphFrame = {
+    require(v.columns.contains(ID))
+    require(e.columns.contains(SRC_ID) && e.columns.contains(DST_ID))
+    val vK = v.uniqueKey(ID)
+    vK.registerTempTable("vK")
+    val eK = e.foreignKey("src", "vK." + ID).foreignKey("dst", "vK." + ID)
+    new GraphFrame(vK, eK)
+  }
+  */
+
+
   // ============================ DataFrame utilities ========================================
 
   // I'm keeping these for now since they might be useful at some point, but they should be
